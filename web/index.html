<!doctype html>
<html lang="en">
  <head>
    <meta charset="UTF-8" />
    <link rel="icon" type="image/svg+xml" href="/volcano__icn.png" />
    <meta name="viewport" content="width=device-width, initial-scale=1.0" />
    <meta
      name="description"
      content="TypeScript SDK for building production-ready AI agents. Chain LLM reasoning with MCP tools. Mix OpenAI, Claude, Mistral in one workflow. Parallel execution, streaming, retries, and OpenTelemetry observability."
    />
    <meta
      name="keywords"
      content="AI agents, TypeScript SDK, MCP tools, Model Context Protocol, OpenAI, Claude, Anthropic, Mistral, multi-provider AI, LLM workflow, agent framework, tool calling, parallel execution, streaming, observability, OpenTelemetry, retries, TypeScript AI, workflow automation"
    />
    <meta property="og:type" content="website" />
    <meta property="og:site_name" content="Volcano SDK" />
    <meta
      property="og:title"
      content="Volcano SDK — Build MCP-powered AI agents in minutes"
    />
    <meta
      property="og:description"
      content="TypeScript SDK for building production-ready AI agents. Chain LLM reasoning with MCP tools. Mix OpenAI, Claude, Mistral in one workflow. Parallel execution, streaming, retries, and OpenTelemetry observability."
    />
    <meta property="og:image" content="/volcano__icn.png" />
    <title>Volcano SDK — Build MCP-powered AI agents in minutes</title>
  </head>
  <body>
<<<<<<< HEAD
    <header class="nav">
      <div class="container">
        <div class="brand">🌋 Volcano SDK</div>
        <nav>
          <a href="#get-started">Get Started</a>
          <a href="#demo">Demo</a>
          <a href="#features">Features</a>
          <a href="docs/index.html">Docs</a>
          <a class="cta" href="https://www.npmjs.com/package/volcano-sdk">npm install</a>
        </nav>
      </div>
    </header>

    <section class="hero">
      <div class="container">
        <h1>The TypeScript SDK for Multi‑Provider AI Agents</h1>
        <p class="sub">Build agents that chain LLM reasoning with MCP tools. Mix OpenAI, Claude, Mistral in one workflow. Parallel execution, branching, loops. Native retries, streaming, and typed errors.</p>
        <div class="actions">
          <a class="btn primary" href="docs/index.html">Get Started</a>
          <a class="btn" href="#demo">See Examples</a>
        </div>
        <div class="code install">
          <pre><code class="language-bash">npm install volcano-sdk</code></pre>
        </div>
      </div>
      <div class="hero-art" aria-hidden="true">
        <svg viewBox="0 0 1200 600" preserveAspectRatio="xMidYMid slice">
          <defs>
            <linearGradient id="lavaGrad" x1="0" y1="0" x2="0" y2="1">
              <stop offset="0%" stop-color="#ff6a00" stop-opacity="0.55"/>
              <stop offset="100%" stop-color="#ff1e56" stop-opacity="0.15"/>
            </linearGradient>
            <radialGradient id="glow" cx="50%" cy="20%" r="60%">
              <stop offset="0%" stop-color="#ff8a00" stop-opacity="0.45"/>
              <stop offset="100%" stop-color="#000" stop-opacity="0"/>
            </radialGradient>
          </defs>
          <rect x="0" y="0" width="1200" height="600" fill="url(#glow)"/>
          <!-- Volcano silhouette -->
          <path d="M200,580 L520,300 L680,300 L1000,580 Z" fill="#0e1426" opacity="0.92"/>
          <path d="M520,300 L560,260 L640,260 L680,300 Z" fill="#1a223a"/>
          <!-- Lava flow -->
          <path d="M565,260 C570,310 560,360 575,410 C590,460 610,520 600,580 L570,580 C560,520 545,460 555,410 C565,360 555,310 560,260 Z" fill="url(#lavaGrad)"/>
          <!-- Sparks -->
          <circle cx="600" cy="210" r="3" fill="#ffb700"/>
          <circle cx="580" cy="200" r="2" fill="#ffd27a"/>
          <circle cx="620" cy="195" r="2.5" fill="#ffc04d"/>
        </svg>
      </div>
      <div class="lava"></div>
      <div class="sparkfield" aria-hidden="true"></div>
    </section>

    <section class="panel marquee">
      <div class="container">
        <div class="belt-track">
          <div class="belt belt-a">
            <span><code>.parallel()</code></span>
            <span><code>.branch()</code></span>
            <span><code>.while()</code></span>
            <span><code>.forEach()</code></span>
            <span><code>.runAgent()</code></span>
            <span><code>.stream()</code></span>
          </div>
          <div class="belt belt-b">
            <span><code>.parallel()</code></span>
            <span><code>.branch()</code></span>
            <span><code>.while()</code></span>
            <span><code>.forEach()</code></span>
            <span><code>.runAgent()</code></span>
            <span><code>.stream()</code></span>
          </div>
        </div>
      </div>
    </section>

    <section id="get-started" class="panel">
      <div class="container grid two">
        <div>
          <h2>Multi‑Provider Workflows</h2>
          <p>Use different LLMs for different steps. Context flows automatically.</p>
          <div class="code">
<pre><code class="language-ts">import { agent, llmOpenAI, llmAnthropic, llmMistral } from "volcano-sdk";

const gpt = llmOpenAI({ apiKey: process.env.OPENAI_API_KEY! });
const claude = llmAnthropic({ apiKey: process.env.ANTHROPIC_API_KEY! });
const mistral = llmMistral({ apiKey: process.env.MISTRAL_API_KEY! });

await agent()
  .then({ llm: gpt, prompt: "Extract data from report" })
  .then({ llm: claude, prompt: "Analyze for patterns" })
  .then({ llm: mistral, prompt: "Write creative summary" })
  .run();
</code></pre>
          </div>
        </div>
        <div>
          <h3>Advanced Patterns</h3>
          <ul class="checklist icons">
            <li>
              <span class="icon" aria-hidden="true">
                <svg viewBox="0 0 24 24" fill="none"><path d="M12 3v3m0 12v3m9-9h-3M6 12H3m12.5-5.5-2.8 7.4-7.4 2.8 2.8-7.4 7.4-2.8Z" stroke="currentColor" stroke-width="1.8" stroke-linecap="round" stroke-linejoin="round"/></svg>
              </span>
              <code>.parallel()</code> — Run steps simultaneously
            </li>
            <li>
              <span class="icon" aria-hidden="true">
                <svg viewBox="0 0 24 24" fill="none"><path d="M12 8v5l3 2" stroke="currentColor" stroke-width="1.8" stroke-linecap="round" stroke-linejoin="round"/><circle cx="12" cy="12" r="9" stroke="currentColor" stroke-width="1.8"/></svg>
              </span>
              <code>.branch()</code> / <code>.switch()</code> — Conditional routing
            </li>
            <li>
              <span class="icon" aria-hidden="true">
                <svg viewBox="0 0 24 24" fill="none"><path d="M12 9v4" stroke="currentColor" stroke-width="1.8" stroke-linecap="round"/><circle cx="12" cy="17" r="1.2" fill="currentColor"/><path d="M12 3l9 6v6l-9 6-9-6V9l9-6Z" stroke="currentColor" stroke-width="1.8" stroke-linejoin="round"/></svg>
              </span>
              <code>.while()</code> / <code>.forEach()</code> — Loop constructs
            </li>
            <li>
              <span class="icon" aria-hidden="true">
                <svg viewBox="0 0 24 24" fill="none"><path d="M3 12h5l2 4 4-8 2 4h5" stroke="currentColor" stroke-width="1.8" stroke-linecap="round" stroke-linejoin="round"/></svg>
              </span>
              <code>.runAgent()</code> — Compose sub‑agents
            </li>
            <li>
              <span class="icon" aria-hidden="true">
                <svg viewBox="0 0 24 24" fill="none"><path d="M4 8h16M6 12h12M8 16h8" stroke="currentColor" stroke-width="1.8" stroke-linecap="round"/><rect x="3" y="6" width="18" height="12" rx="2" stroke="currentColor" stroke-width="1.8"/></svg>
              </span>
              <code>.stream()</code> — Real‑time step results
            </li>
          </ul>
          <p style="margin-top: 20px;"><a href="docs/patterns.html" style="color: #ff7a1a; font-weight: 600;">Explore Advanced Patterns →</a></p>
        </div>
      </div>
    </section>

    <section id="demo" class="panel alt">
      <div class="container grid two">
        <div>
          <h2>Two‑step MCP demo</h2>
          <p>The agent finds the astrological sign via an MCP tool, then crafts a one‑line fortune using the previous step’s context.</p>
          <div class="code">
<pre><code class="language-ts">import { agent, llmOpenAI, mcp } from "volcano-sdk";

const llm = llmOpenAI({ apiKey: process.env.OPENAI_API_KEY!, model: "gpt-5-mini" });
const astro = mcp("http://localhost:3211/mcp");

const out = await agent({ llm })
  .then({
    prompt: "Determine the astrological sign for 1993-07-11.",
    mcps: [astro]
  })
  .then({ prompt: "Now write a one-line fortune for that sign." })
  .run();

console.log(out[0].toolCalls);  // which tools were used
console.log(out[1].llmOutput);   // fortune using step context
</code></pre>
          </div>
        </div>
        <div class="card facts">
          <h3>What’s happening</h3>
          <ul class="facts-list">
            <li>
              <span class="dot">1</span>
              <div>
                <div class="t">Dynamic tool discovery</div>
                <div class="s">Volcano fetches available MCP tools and names, caching with TTL for speed.</div>
              </div>
            </li>
            <li>
              <span class="dot">2</span>
              <div>
                <div class="t">Schema‑safe execution</div>
                <div class="s">Arguments are validated against JSON Schema (Ajv) <em>before</em> the tool runs.</div>
              </div>
            </li>
            <li>
              <span class="dot">3</span>
              <div>
                <div class="t">Step context</div>
                <div class="s">The second step receives a compact summary of the prior answer + recent tool results.</div>
              </div>
            </li>
            <li>
              <span class="dot">4</span>
              <div>
                <div class="t">Observability built‑in</div>
                <div class="s">Each step records <strong>llmMs</strong>, <strong>mcp.ms</strong>, and a final run includes totals.</div>
              </div>
            </li>
          </ul>
          <div class="mini code">
<pre><code class="language-ts">// Example error (typed)
{
  name: 'ValidationError',
  meta: { stepId: 0, provider: 'mcp:localhost:3211', retryable: false },
  message: 'arguments failed schema validation: ...'
}

// A recorded tool call
{
  name: 'localhost_3211_mcp.get_sign',
  endpoint: 'http://localhost:3211/mcp',
  ms: 12,
  result: { sign: 'Cancer' }
}
</code></pre>
          </div>
        </div>
      </div>
    </section>

    <section id="features" class="panel">
      <div class="container">
        <h2>Key Benefits</h2>
        <div class="features">
          <div class="feature">
            <h3>100s of Models</h3>
            <p>OpenAI, Anthropic, Mistral, Llama, AWS Bedrock, Google Vertex, Azure AI. Switch providers per‑step or globally. Mix and match in one workflow.</p>
          </div>
          <div class="feature">
            <h3>Multi-Agent Coordination</h3>
            <p>Create specialized agents for different tasks, then let Volcano autonomously choose the right combination of agents to do the work.</p>
          </div>
          <div class="feature">
            <h3>Native MCP Integration</h3>
            <p>Automatic tool discovery and selection. Connection pooling, schema validation, and intelligent caching. The LLM chooses which tools to call.</p>
          </div>
          <div class="feature">
            <h3>Production Ready</h3>
            <p>3 retry strategies (immediate, delayed, exponential). Per‑step timeouts. Typed errors with metadata. Streaming workflows. Built for reliability.</p>
          </div>
          <div class="feature">
            <h3>TypeScript‑First</h3>
            <p>Full type inference and IntelliSense. Compile‑time safety. Rich error metadata with stepId, provider, and retryable hints.</p>
          </div>
          <div class="feature">
            <h3>Fluent API</h3>
            <p>Promise‑like chaining with <code>.then()</code> and <code>.run()</code>. Per‑step overrides for llm, timeout, retry, and instructions. Clean, readable code.</p>
          </div>
        </div>
      </div>
    </section>

    <section class="panel system">
      <div class="container">
        <h2>Everything you need for production agents</h2>
        <div class="steps">
          <div class="step">
            <div class="num">01</div>
            <h3>Multi‑Provider</h3>
            <p>Use GPT‑4 for reasoning, Claude for analysis, Mistral for creativity — all in one workflow. 7 providers supported.</p>
          </div>
          <div class="step">
            <div class="num">02</div>
            <h3>Control Flow</h3>
            <p>Parallel execution, branching (if/else, switch), loops (while, forEach), and sub‑agent composition for complex logic.</p>
          </div>
          <div class="step">
            <div class="num">03</div>
            <h3>MCP Tools</h3>
            <p>Automatic tool discovery and selection. Connection pooling, schema validation, caching. The LLM picks the right tool.</p>
          </div>
          <div class="step">
            <div class="num">04</div>
            <h3>Reliability</h3>
            <p>Configurable retries (immediate/delayed/exponential), timeouts, streaming, typed errors, and latency metrics.</p>
          </div>
        </div>
      </div>
    </section>

    <section class="panel stats alt">
      <div class="container kpis">
        <div class="kpi"><div class="v">7</div><div class="l">LLM providers</div></div>
        <div class="kpi"><div class="v">6</div><div class="l">control flow patterns</div></div>
        <div class="kpi"><div class="v">3</div><div class="l">retry strategies</div></div>
        <div class="kpi"><div class="v">∞</div><div class="l">MCP tools</div></div>
      </div>
    </section>

    <footer class="footer">
      <div class="container">
        <div>🌋 Volcano SDK — Apache 2.0 • <a href="docs/index.html">Documentation</a> • <a href="https://github.com/Kong/volcano-sdk">GitHub</a></div>
        <div class="small">© 2025 Volcano. Built with ❤️ for developers.</div>
      </div>
    </footer>
    <script src="script.js"></script>
=======
    <div id="root"></div>
    <script type="module" src="/src/main.tsx"></script>
>>>>>>> 314f798a
  </body>
</html><|MERGE_RESOLUTION|>--- conflicted
+++ resolved
@@ -26,298 +26,7 @@
     <title>Volcano SDK — Build MCP-powered AI agents in minutes</title>
   </head>
   <body>
-<<<<<<< HEAD
-    <header class="nav">
-      <div class="container">
-        <div class="brand">🌋 Volcano SDK</div>
-        <nav>
-          <a href="#get-started">Get Started</a>
-          <a href="#demo">Demo</a>
-          <a href="#features">Features</a>
-          <a href="docs/index.html">Docs</a>
-          <a class="cta" href="https://www.npmjs.com/package/volcano-sdk">npm install</a>
-        </nav>
-      </div>
-    </header>
-
-    <section class="hero">
-      <div class="container">
-        <h1>The TypeScript SDK for Multi‑Provider AI Agents</h1>
-        <p class="sub">Build agents that chain LLM reasoning with MCP tools. Mix OpenAI, Claude, Mistral in one workflow. Parallel execution, branching, loops. Native retries, streaming, and typed errors.</p>
-        <div class="actions">
-          <a class="btn primary" href="docs/index.html">Get Started</a>
-          <a class="btn" href="#demo">See Examples</a>
-        </div>
-        <div class="code install">
-          <pre><code class="language-bash">npm install volcano-sdk</code></pre>
-        </div>
-      </div>
-      <div class="hero-art" aria-hidden="true">
-        <svg viewBox="0 0 1200 600" preserveAspectRatio="xMidYMid slice">
-          <defs>
-            <linearGradient id="lavaGrad" x1="0" y1="0" x2="0" y2="1">
-              <stop offset="0%" stop-color="#ff6a00" stop-opacity="0.55"/>
-              <stop offset="100%" stop-color="#ff1e56" stop-opacity="0.15"/>
-            </linearGradient>
-            <radialGradient id="glow" cx="50%" cy="20%" r="60%">
-              <stop offset="0%" stop-color="#ff8a00" stop-opacity="0.45"/>
-              <stop offset="100%" stop-color="#000" stop-opacity="0"/>
-            </radialGradient>
-          </defs>
-          <rect x="0" y="0" width="1200" height="600" fill="url(#glow)"/>
-          <!-- Volcano silhouette -->
-          <path d="M200,580 L520,300 L680,300 L1000,580 Z" fill="#0e1426" opacity="0.92"/>
-          <path d="M520,300 L560,260 L640,260 L680,300 Z" fill="#1a223a"/>
-          <!-- Lava flow -->
-          <path d="M565,260 C570,310 560,360 575,410 C590,460 610,520 600,580 L570,580 C560,520 545,460 555,410 C565,360 555,310 560,260 Z" fill="url(#lavaGrad)"/>
-          <!-- Sparks -->
-          <circle cx="600" cy="210" r="3" fill="#ffb700"/>
-          <circle cx="580" cy="200" r="2" fill="#ffd27a"/>
-          <circle cx="620" cy="195" r="2.5" fill="#ffc04d"/>
-        </svg>
-      </div>
-      <div class="lava"></div>
-      <div class="sparkfield" aria-hidden="true"></div>
-    </section>
-
-    <section class="panel marquee">
-      <div class="container">
-        <div class="belt-track">
-          <div class="belt belt-a">
-            <span><code>.parallel()</code></span>
-            <span><code>.branch()</code></span>
-            <span><code>.while()</code></span>
-            <span><code>.forEach()</code></span>
-            <span><code>.runAgent()</code></span>
-            <span><code>.stream()</code></span>
-          </div>
-          <div class="belt belt-b">
-            <span><code>.parallel()</code></span>
-            <span><code>.branch()</code></span>
-            <span><code>.while()</code></span>
-            <span><code>.forEach()</code></span>
-            <span><code>.runAgent()</code></span>
-            <span><code>.stream()</code></span>
-          </div>
-        </div>
-      </div>
-    </section>
-
-    <section id="get-started" class="panel">
-      <div class="container grid two">
-        <div>
-          <h2>Multi‑Provider Workflows</h2>
-          <p>Use different LLMs for different steps. Context flows automatically.</p>
-          <div class="code">
-<pre><code class="language-ts">import { agent, llmOpenAI, llmAnthropic, llmMistral } from "volcano-sdk";
-
-const gpt = llmOpenAI({ apiKey: process.env.OPENAI_API_KEY! });
-const claude = llmAnthropic({ apiKey: process.env.ANTHROPIC_API_KEY! });
-const mistral = llmMistral({ apiKey: process.env.MISTRAL_API_KEY! });
-
-await agent()
-  .then({ llm: gpt, prompt: "Extract data from report" })
-  .then({ llm: claude, prompt: "Analyze for patterns" })
-  .then({ llm: mistral, prompt: "Write creative summary" })
-  .run();
-</code></pre>
-          </div>
-        </div>
-        <div>
-          <h3>Advanced Patterns</h3>
-          <ul class="checklist icons">
-            <li>
-              <span class="icon" aria-hidden="true">
-                <svg viewBox="0 0 24 24" fill="none"><path d="M12 3v3m0 12v3m9-9h-3M6 12H3m12.5-5.5-2.8 7.4-7.4 2.8 2.8-7.4 7.4-2.8Z" stroke="currentColor" stroke-width="1.8" stroke-linecap="round" stroke-linejoin="round"/></svg>
-              </span>
-              <code>.parallel()</code> — Run steps simultaneously
-            </li>
-            <li>
-              <span class="icon" aria-hidden="true">
-                <svg viewBox="0 0 24 24" fill="none"><path d="M12 8v5l3 2" stroke="currentColor" stroke-width="1.8" stroke-linecap="round" stroke-linejoin="round"/><circle cx="12" cy="12" r="9" stroke="currentColor" stroke-width="1.8"/></svg>
-              </span>
-              <code>.branch()</code> / <code>.switch()</code> — Conditional routing
-            </li>
-            <li>
-              <span class="icon" aria-hidden="true">
-                <svg viewBox="0 0 24 24" fill="none"><path d="M12 9v4" stroke="currentColor" stroke-width="1.8" stroke-linecap="round"/><circle cx="12" cy="17" r="1.2" fill="currentColor"/><path d="M12 3l9 6v6l-9 6-9-6V9l9-6Z" stroke="currentColor" stroke-width="1.8" stroke-linejoin="round"/></svg>
-              </span>
-              <code>.while()</code> / <code>.forEach()</code> — Loop constructs
-            </li>
-            <li>
-              <span class="icon" aria-hidden="true">
-                <svg viewBox="0 0 24 24" fill="none"><path d="M3 12h5l2 4 4-8 2 4h5" stroke="currentColor" stroke-width="1.8" stroke-linecap="round" stroke-linejoin="round"/></svg>
-              </span>
-              <code>.runAgent()</code> — Compose sub‑agents
-            </li>
-            <li>
-              <span class="icon" aria-hidden="true">
-                <svg viewBox="0 0 24 24" fill="none"><path d="M4 8h16M6 12h12M8 16h8" stroke="currentColor" stroke-width="1.8" stroke-linecap="round"/><rect x="3" y="6" width="18" height="12" rx="2" stroke="currentColor" stroke-width="1.8"/></svg>
-              </span>
-              <code>.stream()</code> — Real‑time step results
-            </li>
-          </ul>
-          <p style="margin-top: 20px;"><a href="docs/patterns.html" style="color: #ff7a1a; font-weight: 600;">Explore Advanced Patterns →</a></p>
-        </div>
-      </div>
-    </section>
-
-    <section id="demo" class="panel alt">
-      <div class="container grid two">
-        <div>
-          <h2>Two‑step MCP demo</h2>
-          <p>The agent finds the astrological sign via an MCP tool, then crafts a one‑line fortune using the previous step’s context.</p>
-          <div class="code">
-<pre><code class="language-ts">import { agent, llmOpenAI, mcp } from "volcano-sdk";
-
-const llm = llmOpenAI({ apiKey: process.env.OPENAI_API_KEY!, model: "gpt-5-mini" });
-const astro = mcp("http://localhost:3211/mcp");
-
-const out = await agent({ llm })
-  .then({
-    prompt: "Determine the astrological sign for 1993-07-11.",
-    mcps: [astro]
-  })
-  .then({ prompt: "Now write a one-line fortune for that sign." })
-  .run();
-
-console.log(out[0].toolCalls);  // which tools were used
-console.log(out[1].llmOutput);   // fortune using step context
-</code></pre>
-          </div>
-        </div>
-        <div class="card facts">
-          <h3>What’s happening</h3>
-          <ul class="facts-list">
-            <li>
-              <span class="dot">1</span>
-              <div>
-                <div class="t">Dynamic tool discovery</div>
-                <div class="s">Volcano fetches available MCP tools and names, caching with TTL for speed.</div>
-              </div>
-            </li>
-            <li>
-              <span class="dot">2</span>
-              <div>
-                <div class="t">Schema‑safe execution</div>
-                <div class="s">Arguments are validated against JSON Schema (Ajv) <em>before</em> the tool runs.</div>
-              </div>
-            </li>
-            <li>
-              <span class="dot">3</span>
-              <div>
-                <div class="t">Step context</div>
-                <div class="s">The second step receives a compact summary of the prior answer + recent tool results.</div>
-              </div>
-            </li>
-            <li>
-              <span class="dot">4</span>
-              <div>
-                <div class="t">Observability built‑in</div>
-                <div class="s">Each step records <strong>llmMs</strong>, <strong>mcp.ms</strong>, and a final run includes totals.</div>
-              </div>
-            </li>
-          </ul>
-          <div class="mini code">
-<pre><code class="language-ts">// Example error (typed)
-{
-  name: 'ValidationError',
-  meta: { stepId: 0, provider: 'mcp:localhost:3211', retryable: false },
-  message: 'arguments failed schema validation: ...'
-}
-
-// A recorded tool call
-{
-  name: 'localhost_3211_mcp.get_sign',
-  endpoint: 'http://localhost:3211/mcp',
-  ms: 12,
-  result: { sign: 'Cancer' }
-}
-</code></pre>
-          </div>
-        </div>
-      </div>
-    </section>
-
-    <section id="features" class="panel">
-      <div class="container">
-        <h2>Key Benefits</h2>
-        <div class="features">
-          <div class="feature">
-            <h3>100s of Models</h3>
-            <p>OpenAI, Anthropic, Mistral, Llama, AWS Bedrock, Google Vertex, Azure AI. Switch providers per‑step or globally. Mix and match in one workflow.</p>
-          </div>
-          <div class="feature">
-            <h3>Multi-Agent Coordination</h3>
-            <p>Create specialized agents for different tasks, then let Volcano autonomously choose the right combination of agents to do the work.</p>
-          </div>
-          <div class="feature">
-            <h3>Native MCP Integration</h3>
-            <p>Automatic tool discovery and selection. Connection pooling, schema validation, and intelligent caching. The LLM chooses which tools to call.</p>
-          </div>
-          <div class="feature">
-            <h3>Production Ready</h3>
-            <p>3 retry strategies (immediate, delayed, exponential). Per‑step timeouts. Typed errors with metadata. Streaming workflows. Built for reliability.</p>
-          </div>
-          <div class="feature">
-            <h3>TypeScript‑First</h3>
-            <p>Full type inference and IntelliSense. Compile‑time safety. Rich error metadata with stepId, provider, and retryable hints.</p>
-          </div>
-          <div class="feature">
-            <h3>Fluent API</h3>
-            <p>Promise‑like chaining with <code>.then()</code> and <code>.run()</code>. Per‑step overrides for llm, timeout, retry, and instructions. Clean, readable code.</p>
-          </div>
-        </div>
-      </div>
-    </section>
-
-    <section class="panel system">
-      <div class="container">
-        <h2>Everything you need for production agents</h2>
-        <div class="steps">
-          <div class="step">
-            <div class="num">01</div>
-            <h3>Multi‑Provider</h3>
-            <p>Use GPT‑4 for reasoning, Claude for analysis, Mistral for creativity — all in one workflow. 7 providers supported.</p>
-          </div>
-          <div class="step">
-            <div class="num">02</div>
-            <h3>Control Flow</h3>
-            <p>Parallel execution, branching (if/else, switch), loops (while, forEach), and sub‑agent composition for complex logic.</p>
-          </div>
-          <div class="step">
-            <div class="num">03</div>
-            <h3>MCP Tools</h3>
-            <p>Automatic tool discovery and selection. Connection pooling, schema validation, caching. The LLM picks the right tool.</p>
-          </div>
-          <div class="step">
-            <div class="num">04</div>
-            <h3>Reliability</h3>
-            <p>Configurable retries (immediate/delayed/exponential), timeouts, streaming, typed errors, and latency metrics.</p>
-          </div>
-        </div>
-      </div>
-    </section>
-
-    <section class="panel stats alt">
-      <div class="container kpis">
-        <div class="kpi"><div class="v">7</div><div class="l">LLM providers</div></div>
-        <div class="kpi"><div class="v">6</div><div class="l">control flow patterns</div></div>
-        <div class="kpi"><div class="v">3</div><div class="l">retry strategies</div></div>
-        <div class="kpi"><div class="v">∞</div><div class="l">MCP tools</div></div>
-      </div>
-    </section>
-
-    <footer class="footer">
-      <div class="container">
-        <div>🌋 Volcano SDK — Apache 2.0 • <a href="docs/index.html">Documentation</a> • <a href="https://github.com/Kong/volcano-sdk">GitHub</a></div>
-        <div class="small">© 2025 Volcano. Built with ❤️ for developers.</div>
-      </div>
-    </footer>
-    <script src="script.js"></script>
-=======
     <div id="root"></div>
     <script type="module" src="/src/main.tsx"></script>
->>>>>>> 314f798a
   </body>
 </html>